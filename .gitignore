--- conflicted
+++ resolved
@@ -1,14 +1,12 @@
-<<<<<<< HEAD
+.vscode
+conversion/
+
 *.svg
 .vscode
 neca/
 popc.amber/
 analysis.ipynb
 convert_to_amber.ipynb
-=======
-.vscode
-conversion/
->>>>>>> cc356f85
 
 # Byte-compiled / optimized / DLL files
 __pycache__/
