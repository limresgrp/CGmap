--- conflicted
+++ resolved
@@ -668,11 +668,7 @@
                 logging.error('An error occurred on line {} in statement {}'.format(line, text))
                 raise
             except Exception as e:
-<<<<<<< HEAD
-                self.logger.warning(f"Missing {atom_idname} in mapping file.")
-=======
                 logging.warning(f"Missing {atom_idname} in mapping file")
->>>>>>> 7f47f261
 
         # Complete all beads. Missing atoms will be ignored.
         while len(self._incomplete_beads) > 0:
